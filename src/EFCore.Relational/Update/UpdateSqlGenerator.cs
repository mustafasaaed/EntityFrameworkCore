--- conflicted
+++ resolved
@@ -42,7 +42,6 @@
         /// </summary>
         protected virtual ISqlGenerationHelper SqlGenerationHelper => Dependencies.SqlGenerationHelper;
 
-<<<<<<< HEAD
         /// <summary>
         ///     Appends a SQL command for inserting a row to the commands being built.
         /// </summary>
@@ -51,16 +50,13 @@
         /// <param name="commandPosition"> The ordinal of this command in the batch. </param>
         /// <returns> The <see cref="ResultSetMapping" /> for the command. </returns>
         public virtual ResultSetMapping AppendInsertOperation(StringBuilder commandStringBuilder, ModificationCommand command, int commandPosition)
-=======
-        public virtual ResultSetMapping AppendInsertOperation(StringBuilder commandStringBuilder, ModificationCommandBase command, int commandPosition)
->>>>>>> 6d9007d1
         {
             Check.NotNull(commandStringBuilder, nameof(commandStringBuilder));
             Check.NotNull(command, nameof(command));
 
             var name = command.TableName;
             var schema = command.Schema;
-            var operations = command.ColumnModificationsBase;
+            var operations = command.ColumnModifications;
 
             var writeOperations = operations.Where(o => o.IsWrite).ToList();
             var readOperations = operations.Where(o => o.IsRead).ToList();
@@ -77,7 +73,6 @@
             return ResultSetMapping.NoResultSet;
         }
 
-<<<<<<< HEAD
         /// <summary>
         ///     Appends a SQL command for updating a row to the commands being built.
         /// </summary>
@@ -86,16 +81,13 @@
         /// <param name="commandPosition"> The ordinal of this command in the batch. </param>
         /// <returns> The <see cref="ResultSetMapping" /> for the command. </returns>
         public virtual ResultSetMapping AppendUpdateOperation(StringBuilder commandStringBuilder, ModificationCommand command, int commandPosition)
-=======
-        public virtual ResultSetMapping AppendUpdateOperation(StringBuilder commandStringBuilder, ModificationCommandBase command, int commandPosition)
->>>>>>> 6d9007d1
         {
             Check.NotNull(commandStringBuilder, nameof(commandStringBuilder));
             Check.NotNull(command, nameof(command));
 
             var name = command.TableName;
             var schema = command.Schema;
-            var operations = command.ColumnModificationsBase;
+            var operations = command.ColumnModifications;
 
             var writeOperations = operations.Where(o => o.IsWrite).ToList();
             var conditionOperations = operations.Where(o => o.IsCondition).ToList();
@@ -112,7 +104,6 @@
             return AppendSelectAffectedCountCommand(commandStringBuilder, name, schema, commandPosition);
         }
 
-<<<<<<< HEAD
         /// <summary>
         ///     Appends a SQL command for deleting a row to the commands being built.
         /// </summary>
@@ -121,16 +112,13 @@
         /// <param name="commandPosition"> The ordinal of this command in the batch. </param>
         /// <returns> The <see cref="ResultSetMapping" /> for the command. </returns>
         public virtual ResultSetMapping AppendDeleteOperation(StringBuilder commandStringBuilder, ModificationCommand command, int commandPosition)
-=======
-        public virtual ResultSetMapping AppendDeleteOperation(StringBuilder commandStringBuilder, ModificationCommandBase command, int commandPosition)
->>>>>>> 6d9007d1
         {
             Check.NotNull(commandStringBuilder, nameof(commandStringBuilder));
             Check.NotNull(command, nameof(command));
 
             var name = command.TableName;
             var schema = command.Schema;
-            var conditionOperations = command.ColumnModificationsBase.Where(o => o.IsCondition).ToList();
+            var conditionOperations = command.ColumnModifications.Where(o => o.IsCondition).ToList();
 
             AppendDeleteCommand(commandStringBuilder, name, schema, conditionOperations);
 
@@ -148,7 +136,7 @@
             [NotNull] StringBuilder commandStringBuilder,
             [NotNull] string name,
             [CanBeNull] string schema,
-            [NotNull] IReadOnlyList<ColumnModificationBase> writeOperations)
+            [NotNull] IReadOnlyList<ColumnModification> writeOperations)
         {
             Check.NotNull(commandStringBuilder, nameof(commandStringBuilder));
             Check.NotEmpty(name, nameof(name));
@@ -172,8 +160,8 @@
             [NotNull] StringBuilder commandStringBuilder,
             [NotNull] string name,
             [CanBeNull] string schema,
-            [NotNull] IReadOnlyList<ColumnModificationBase> writeOperations,
-            [NotNull] IReadOnlyList<ColumnModificationBase> conditionOperations)
+            [NotNull] IReadOnlyList<ColumnModification> writeOperations,
+            [NotNull] IReadOnlyList<ColumnModification> conditionOperations)
         {
             Check.NotNull(commandStringBuilder, nameof(commandStringBuilder));
             Check.NotEmpty(name, nameof(name));
@@ -196,7 +184,7 @@
             [NotNull] StringBuilder commandStringBuilder,
             [NotNull] string name,
             [CanBeNull] string schema,
-            [NotNull] IReadOnlyList<ColumnModificationBase> conditionOperations)
+            [NotNull] IReadOnlyList<ColumnModification> conditionOperations)
         {
             Check.NotNull(commandStringBuilder, nameof(commandStringBuilder));
             Check.NotEmpty(name, nameof(name));
@@ -236,8 +224,8 @@
             [NotNull] StringBuilder commandStringBuilder,
             [NotNull] string name,
             [CanBeNull] string schema,
-            [NotNull] IReadOnlyList<ColumnModificationBase> readOperations,
-            [NotNull] IReadOnlyList<ColumnModificationBase> conditionOperations,
+            [NotNull] IReadOnlyList<ColumnModification> readOperations,
+            [NotNull] IReadOnlyList<ColumnModification> conditionOperations,
             int commandPosition)
         {
             Check.NotNull(commandStringBuilder, nameof(commandStringBuilder));
@@ -266,7 +254,7 @@
             [NotNull] StringBuilder commandStringBuilder,
             [NotNull] string name,
             [CanBeNull] string schema,
-            [NotNull] IReadOnlyList<ColumnModificationBase> operations)
+            [NotNull] IReadOnlyList<ColumnModification> operations)
         {
             Check.NotNull(commandStringBuilder, nameof(commandStringBuilder));
             Check.NotEmpty(name, nameof(name));
@@ -316,7 +304,7 @@
             [NotNull] StringBuilder commandStringBuilder,
             [NotNull] string name,
             [CanBeNull] string schema,
-            [NotNull] IReadOnlyList<ColumnModificationBase> operations)
+            [NotNull] IReadOnlyList<ColumnModification> operations)
         {
             Check.NotNull(commandStringBuilder, nameof(commandStringBuilder));
             Check.NotEmpty(name, nameof(name));
@@ -332,7 +320,7 @@
                         {
                             helper.DelimitIdentifier(sb, o.ColumnName);
                             sb.Append(" = ");
-                            if (o.ParameterName == null)
+                            if (!o.UseCurrentValueParameter)
                             {
                                 AppendSqlLiteral(sb, o.Value);
                             }
@@ -350,7 +338,7 @@
         /// <param name="operations"> The operations representing the data to be read. </param>
         protected virtual void AppendSelectCommandHeader(
             [NotNull] StringBuilder commandStringBuilder,
-            [NotNull] IReadOnlyList<ColumnModificationBase> operations)
+            [NotNull] IReadOnlyList<ColumnModification> operations)
         {
             Check.NotNull(commandStringBuilder, nameof(commandStringBuilder));
             Check.NotNull(operations, nameof(operations));
@@ -390,7 +378,7 @@
         /// <param name="operations"> The operations for which there are values. </param>
         protected virtual void AppendValuesHeader(
             [NotNull] StringBuilder commandStringBuilder,
-            [NotNull] IReadOnlyList<ColumnModificationBase> operations)
+            [NotNull] IReadOnlyList<ColumnModification> operations)
         {
             Check.NotNull(commandStringBuilder, nameof(commandStringBuilder));
             Check.NotNull(operations, nameof(operations));
@@ -406,7 +394,7 @@
         /// <param name="operations"> The operations for which there are values. </param>
         protected virtual void AppendValues(
             [NotNull] StringBuilder commandStringBuilder,
-            [NotNull] IReadOnlyList<ColumnModificationBase> operations)
+            [NotNull] IReadOnlyList<ColumnModification> operations)
         {
             Check.NotNull(commandStringBuilder, nameof(commandStringBuilder));
             Check.NotNull(operations, nameof(operations));
@@ -422,7 +410,7 @@
                             {
                                 if (o.IsWrite)
                                 {
-                                    if (o.ParameterName == null)
+                                    if (!o.UseCurrentValueParameter)
                                     {
                                         AppendSqlLiteral(sb, o.Value);
                                     }
@@ -447,7 +435,7 @@
         /// <param name="operations"> The operations from which to build the conditions. </param>
         protected virtual void AppendWhereClause(
             [NotNull] StringBuilder commandStringBuilder,
-            [NotNull] IReadOnlyList<ColumnModificationBase> operations)
+            [NotNull] IReadOnlyList<ColumnModification> operations)
         {
             Check.NotNull(commandStringBuilder, nameof(commandStringBuilder));
             Check.NotNull(operations, nameof(operations));
@@ -468,7 +456,7 @@
         /// <param name="operations"> The operations from which to build the conditions. </param>
         protected virtual void AppendWhereAffectedClause(
             [NotNull] StringBuilder commandStringBuilder,
-            [NotNull] IReadOnlyList<ColumnModificationBase> operations)
+            [NotNull] IReadOnlyList<ColumnModification> operations)
         {
             Check.NotNull(commandStringBuilder, nameof(commandStringBuilder));
             Check.NotNull(operations, nameof(operations));
@@ -520,17 +508,17 @@
         /// </param>
         protected virtual void AppendWhereCondition(
             [NotNull] StringBuilder commandStringBuilder,
-            [NotNull] ColumnModificationBase columnModificationBase,
+            [NotNull] ColumnModification columnModification,
             bool useOriginalValue)
         {
             Check.NotNull(commandStringBuilder, nameof(commandStringBuilder));
-            Check.NotNull(columnModificationBase, nameof(columnModificationBase));
-
-            SqlGenerationHelper.DelimitIdentifier(commandStringBuilder, columnModificationBase.ColumnName);
+            Check.NotNull(columnModification, nameof(columnModification));
+
+            SqlGenerationHelper.DelimitIdentifier(commandStringBuilder, columnModification.ColumnName);
 
             var parameterValue = useOriginalValue
-                ? columnModificationBase.OriginalValue
-                : columnModificationBase.Value;
+                ? columnModification.OriginalValue
+                : columnModification.Value;
 
             if (parameterValue == null)
             {
@@ -539,23 +527,17 @@
             else
             {
                 commandStringBuilder.Append(" = ");
-<<<<<<< HEAD
-                SqlGenerationHelper.GenerateParameterName(
-                    commandStringBuilder, useOriginalValue
-                        ? columnModification.OriginalParameterName
-                        : columnModification.ParameterName);
-=======
-                if (columnModificationBase.ParameterName == null)
+                if (!columnModification.UseCurrentValueParameter
+                    && !columnModification.UseOriginalValueParameter)
                 {
-                    AppendSqlLiteral(commandStringBuilder, columnModificationBase.Value);
+                    AppendSqlLiteral(commandStringBuilder, columnModification.Value);
                 }
                 else
                 {
                     SqlGenerationHelper.GenerateParameterName(commandStringBuilder, useOriginalValue
-                        ? columnModificationBase.OriginalParameterName
-                        : columnModificationBase.ParameterName);
+                        ? columnModification.OriginalParameterName
+                        : columnModification.ParameterName);
                 }
->>>>>>> 6d9007d1
             }
         }
 
@@ -566,7 +548,7 @@
         /// <param name="columnModification"> The column for which the condition is being generated. </param>
         protected abstract void AppendIdentityWhereCondition(
             [NotNull] StringBuilder commandStringBuilder,
-            [NotNull] ColumnModificationBase columnModificationBase);
+            [NotNull] ColumnModification columnModification);
 
         /// <summary>
         ///     Appends SQL text that defines the start of a batch.
